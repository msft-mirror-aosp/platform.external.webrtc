/*
 *  Copyright (c) 2020 The WebRTC project authors. All Rights Reserved.
 *
 *  Use of this source code is governed by a BSD-style license
 *  that can be found in the LICENSE file in the root of the source
 *  tree. An additional intellectual property rights grant can be found
 *  in the file PATENTS.  All contributing project authors may
 *  be found in the AUTHORS file in the root of the source tree.
 */

#include "call/version.h"

namespace webrtc {

// The timestamp is always in UTC.
<<<<<<< HEAD
const char* const kSourceTimestamp = "WebRTC source stamp 2023-12-13T04:05:41";
=======
const char* const kSourceTimestamp = "WebRTC source stamp 2023-12-14T04:12:58";
>>>>>>> a717e9b3

void LoadWebRTCVersionInRegister() {
  // Using volatile to instruct the compiler to not optimize `p` away even
  // if it looks unused.
  const char* volatile p = kSourceTimestamp;
  static_cast<void>(p);
}

}  // namespace webrtc<|MERGE_RESOLUTION|>--- conflicted
+++ resolved
@@ -13,11 +13,7 @@
 namespace webrtc {
 
 // The timestamp is always in UTC.
-<<<<<<< HEAD
-const char* const kSourceTimestamp = "WebRTC source stamp 2023-12-13T04:05:41";
-=======
 const char* const kSourceTimestamp = "WebRTC source stamp 2023-12-14T04:12:58";
->>>>>>> a717e9b3
 
 void LoadWebRTCVersionInRegister() {
   // Using volatile to instruct the compiler to not optimize `p` away even
