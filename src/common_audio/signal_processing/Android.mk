# Copyright (c) 2011 The WebRTC project authors. All Rights Reserved.
#
# Use of this source code is governed by a BSD-style license
# that can be found in the LICENSE file in the root of the source
# tree. An additional intellectual property rights grant can be found
# in the file PATENTS.  All contributing project authors may
# be found in the AUTHORS file in the root of the source tree.

LOCAL_PATH := $(call my-dir)

include $(CLEAR_VARS)

include $(LOCAL_PATH)/../../../android-webrtc.mk

LOCAL_ARM_MODE := arm
LOCAL_MODULE_CLASS := STATIC_LIBRARIES
LOCAL_MODULE := libwebrtc_spl
LOCAL_MODULE_TAGS := optional
LOCAL_SRC_FILES := \
    auto_corr_to_refl_coef.c \
    auto_correlation.c \
    complex_fft.c \
    complex_bit_reverse.c \
    copy_set_operations.c \
    cross_correlation.c \
    division_operations.c \
    dot_product_with_scale.c \
    downsample_fast.c \
    energy.c \
    filter_ar.c \
    filter_ar_fast_q12.c \
    filter_ma_fast_q12.c \
    get_hanning_window.c \
    get_scaling_square.c \
    ilbc_specific_functions.c \
    levinson_durbin.c \
    lpc_to_refl_coef.c \
    min_max_operations.c \
    randomization_functions.c \
    refl_coef_to_lpc.c \
    resample.c \
    resample_48khz.c \
    resample_by_2.c \
    resample_by_2_internal.c \
    resample_fractional.c \
    spl_sqrt.c \
    spl_version.c \
    splitting_filter.c \
    sqrt_of_one_minus_x_squared.c \
    vector_scaling_operations.c

# Flags passed to both C and C++ files.
LOCAL_CFLAGS := \
    $(MY_WEBRTC_COMMON_DEFS)

LOCAL_CFLAGS_arm := $(MY_WEBRTC_COMMON_DEFS_arm)
LOCAL_CFLAGS_x86 := $(MY_WEBRTC_COMMON_DEFS_x86)
LOCAL_CFLAGS_mips := $(MY_WEBRTC_COMMON_DEFS_mips)
LOCAL_CFLAGS_arm64 := $(MY_WEBRTC_COMMON_DEFS_arm64)
LOCAL_CFLAGS_x86_64 := $(MY_WEBRTC_COMMON_DEFS_x86_64)
LOCAL_CFLAGS_mips64 := $(MY_WEBRTC_COMMON_DEFS_mips64)

LOCAL_C_INCLUDES := \
    $(LOCAL_PATH)/include \
    $(LOCAL_PATH)/../..

ifeq ($(ARCH_ARM_HAVE_NEON),true)
LOCAL_SRC_FILES_arm += \
    min_max_operations_neon.c
LOCAL_CFLAGS_arm += \
    $(MY_ARM_CFLAGS_NEON)
endif

<<<<<<< HEAD
ifeq ($(TARGET_ARCH),arm)
LOCAL_SRC_FILES += \
    spl_sqrt_floor.s
else
LOCAL_SRC_FILES += \
    spl_sqrt_floor.c
endif
=======
my_as_src := spl_sqrt_floor.s
my_c_src := spl_sqrt_floor.c
LOCAL_SRC_FILES_arm += $(my_as_src)
LOCAL_SRC_FILES_x86 += $(my_c_src)
LOCAL_SRC_FILES_mips += $(my_c_src)
LOCAL_SRC_FILES_arm64 += $(my_c_src)
LOCAL_SRC_FILES_x86_64 += $(my_c_src)
LOCAL_SRC_FILES_mips64 += $(my_c_src)

LOCAL_SHARED_LIBRARIES += libdl
>>>>>>> 3cc82c99

ifndef NDK_ROOT
ifndef WEBRTC_STL
LOCAL_SHARED_LIBRARIES += libstlport
include external/stlport/libstlport.mk
else
LOCAL_NDK_STL_VARIANT := $(WEBRTC_STL)
LOCAL_SDK_VERSION := 14
LOCAL_MODULE := $(LOCAL_MODULE)_$(WEBRTC_STL)
endif
else
LOCAL_SHARED_LIBRARIES += libstlport
endif

include $(BUILD_STATIC_LIBRARY)<|MERGE_RESOLUTION|>--- conflicted
+++ resolved
@@ -71,15 +71,6 @@
     $(MY_ARM_CFLAGS_NEON)
 endif
 
-<<<<<<< HEAD
-ifeq ($(TARGET_ARCH),arm)
-LOCAL_SRC_FILES += \
-    spl_sqrt_floor.s
-else
-LOCAL_SRC_FILES += \
-    spl_sqrt_floor.c
-endif
-=======
 my_as_src := spl_sqrt_floor.s
 my_c_src := spl_sqrt_floor.c
 LOCAL_SRC_FILES_arm += $(my_as_src)
@@ -88,9 +79,6 @@
 LOCAL_SRC_FILES_arm64 += $(my_c_src)
 LOCAL_SRC_FILES_x86_64 += $(my_c_src)
 LOCAL_SRC_FILES_mips64 += $(my_c_src)
-
-LOCAL_SHARED_LIBRARIES += libdl
->>>>>>> 3cc82c99
 
 ifndef NDK_ROOT
 ifndef WEBRTC_STL
