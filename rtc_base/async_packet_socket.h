/*
 *  Copyright 2004 The WebRTC Project Authors. All rights reserved.
 *
 *  Use of this source code is governed by a BSD-style license
 *  that can be found in the LICENSE file in the root of the source
 *  tree. An additional intellectual property rights grant can be found
 *  in the file PATENTS.  All contributing project authors may
 *  be found in the AUTHORS file in the root of the source tree.
 */

#ifndef RTC_BASE_ASYNC_PACKET_SOCKET_H_
#define RTC_BASE_ASYNC_PACKET_SOCKET_H_

#include <cstdint>
#include <vector>

#include "api/sequence_checker.h"
#include "rtc_base/callback_list.h"
#include "rtc_base/dscp.h"
#include "rtc_base/network/received_packet.h"
#include "rtc_base/network/sent_packet.h"
#include "rtc_base/socket.h"
#include "rtc_base/system/no_unique_address.h"
#include "rtc_base/system/rtc_export.h"
#include "rtc_base/third_party/sigslot/sigslot.h"
#include "rtc_base/time_utils.h"

namespace rtc {

// This structure holds the info needed to update the packet send time header
// extension, including the information needed to update the authentication tag
// after changing the value.
struct PacketTimeUpdateParams {
  PacketTimeUpdateParams();
  PacketTimeUpdateParams(const PacketTimeUpdateParams& other);
  ~PacketTimeUpdateParams();

  int rtp_sendtime_extension_id = -1;  // extension header id present in packet.
  std::vector<char> srtp_auth_key;     // Authentication key.
  int srtp_auth_tag_len = -1;          // Authentication tag length.
  int64_t srtp_packet_index = -1;  // Required for Rtp Packet authentication.
};

// This structure holds meta information for the packet which is about to send
// over network.
struct RTC_EXPORT PacketOptions {
  PacketOptions();
  explicit PacketOptions(DiffServCodePoint dscp);
  PacketOptions(const PacketOptions& other);
  ~PacketOptions();

  DiffServCodePoint dscp = DSCP_NO_CHANGE;
  // When used with RTP packets (for example, webrtc::PacketOptions), the value
  // should be 16 bits. A value of -1 represents "not set".
  int64_t packet_id = -1;
  PacketTimeUpdateParams packet_time_params;
  // PacketInfo is passed to SentPacket when signaling this packet is sent.
  PacketInfo info_signaled_after_sent;
  // True if this is a batchable packet. Batchable packets are collected at low
  // levels and sent first when their AsyncPacketSocket receives a
  // OnSendBatchComplete call.
  bool batchable = false;
  // True if this is the last packet of a batch.
  bool last_packet_in_batch = false;
};

// Provides the ability to receive packets asynchronously. Sends are not
// buffered since it is acceptable to drop packets under high load.
class RTC_EXPORT AsyncPacketSocket : public sigslot::has_slots<> {
 public:
  enum State {
    STATE_CLOSED,
    STATE_BINDING,
    STATE_BOUND,
    STATE_CONNECTING,
    STATE_CONNECTED
  };

  AsyncPacketSocket() = default;
  ~AsyncPacketSocket() override;

  AsyncPacketSocket(const AsyncPacketSocket&) = delete;
  AsyncPacketSocket& operator=(const AsyncPacketSocket&) = delete;

  // Returns current local address. Address may be set to null if the
  // socket is not bound yet (GetState() returns STATE_BINDING).
  virtual SocketAddress GetLocalAddress() const = 0;

  // Returns remote address. Returns zeroes if this is not a client TCP socket.
  virtual SocketAddress GetRemoteAddress() const = 0;

  // Send a packet.
  virtual int Send(const void* pv, size_t cb, const PacketOptions& options) = 0;
  virtual int SendTo(const void* pv,
                     size_t cb,
                     const SocketAddress& addr,
                     const PacketOptions& options) = 0;

  // Close the socket.
  virtual int Close() = 0;

  // Returns current state of the socket.
  virtual State GetState() const = 0;

  // Get/set options.
  virtual int GetOption(Socket::Option opt, int* value) = 0;
  virtual int SetOption(Socket::Option opt, int value) = 0;

  // Get/Set current error.
  // TODO: Remove SetError().
  virtual int GetError() const = 0;
  virtual void SetError(int error) = 0;

  // Register a callback to be called when the socket is closed.
  void SubscribeCloseEvent(
      const void* removal_tag,
      std::function<void(AsyncPacketSocket*, int)> callback);
  void UnsubscribeCloseEvent(const void* removal_tag);

  void RegisterReceivedPacketCallback(
      absl::AnyInvocable<void(AsyncPacketSocket*, const rtc::ReceivedPacket&)>
          received_packet_callback);
  void DeregisterReceivedPacketCallback();
<<<<<<< HEAD

  // Emitted each time a packet is read. Used only for UDP and
  // connected TCP sockets.
  // TODO(bugs.webrtc.org:15368): Deprecate and remove.
  sigslot::signal5<AsyncPacketSocket*,
                   const char*,
                   size_t,
                   const SocketAddress&,
                   // TODO(bugs.webrtc.org/9584): Change to passing the int64_t
                   // timestamp by value.
                   const int64_t&>
      SignalReadPacket;
=======
>>>>>>> a717e9b3

  // Emitted each time a packet is sent.
  sigslot::signal2<AsyncPacketSocket*, const SentPacket&> SignalSentPacket;

  // Emitted when the socket is currently able to send.
  sigslot::signal1<AsyncPacketSocket*> SignalReadyToSend;

  // Emitted after address for the socket is allocated, i.e. binding
  // is finished. State of the socket is changed from BINDING to BOUND
  // (for UDP sockets).
  sigslot::signal2<AsyncPacketSocket*, const SocketAddress&> SignalAddressReady;

  // Emitted for client TCP sockets when state is changed from
  // CONNECTING to CONNECTED.
  sigslot::signal1<AsyncPacketSocket*> SignalConnect;

  void NotifyClosedForTest(int err) { NotifyClosed(err); }

 protected:
  // TODO(bugs.webrtc.org/11943): Remove after updating downstream code.
  void SignalClose(AsyncPacketSocket* s, int err) {
    RTC_DCHECK_EQ(s, this);
    NotifyClosed(err);
  }

  void NotifyClosed(int err) {
    RTC_DCHECK_RUN_ON(&network_checker_);
    on_close_.Send(this, err);
  }

  // TODO(bugs.webrtc.org:15368): Deprecate and remove.
  void NotifyPacketReceived(AsyncPacketSocket*,
                            const char* data,
                            size_t size,
                            const SocketAddress& address,
                            const int64_t& packet_time_us) {
    NotifyPacketReceived(
        ReceivedPacket::CreateFromLegacy(data, size, packet_time_us, address));
  }

  void NotifyPacketReceived(const rtc::ReceivedPacket& packet);

  RTC_NO_UNIQUE_ADDRESS webrtc::SequenceChecker network_checker_{
      webrtc::SequenceChecker::kDetached};

 private:
  webrtc::CallbackList<AsyncPacketSocket*, int> on_close_
      RTC_GUARDED_BY(&network_checker_);
  absl::AnyInvocable<void(AsyncPacketSocket*, const rtc::ReceivedPacket&)>
      received_packet_callback_ RTC_GUARDED_BY(&network_checker_);
};

// Listen socket, producing an AsyncPacketSocket when a peer connects.
class RTC_EXPORT AsyncListenSocket : public sigslot::has_slots<> {
 public:
  enum class State {
    kClosed,
    kBound,
  };

  // Returns current state of the socket.
  virtual State GetState() const = 0;

  // Returns current local address. Address may be set to null if the
  // socket is not bound yet (GetState() returns kBinding).
  virtual SocketAddress GetLocalAddress() const = 0;

  sigslot::signal2<AsyncListenSocket*, AsyncPacketSocket*> SignalNewConnection;
};

void CopySocketInformationToPacketInfo(size_t packet_size_bytes,
                                       const AsyncPacketSocket& socket_from,
                                       bool is_connectionless,
                                       rtc::PacketInfo* info);

}  // namespace rtc

#endif  // RTC_BASE_ASYNC_PACKET_SOCKET_H_<|MERGE_RESOLUTION|>--- conflicted
+++ resolved
@@ -121,21 +121,6 @@
       absl::AnyInvocable<void(AsyncPacketSocket*, const rtc::ReceivedPacket&)>
           received_packet_callback);
   void DeregisterReceivedPacketCallback();
-<<<<<<< HEAD
-
-  // Emitted each time a packet is read. Used only for UDP and
-  // connected TCP sockets.
-  // TODO(bugs.webrtc.org:15368): Deprecate and remove.
-  sigslot::signal5<AsyncPacketSocket*,
-                   const char*,
-                   size_t,
-                   const SocketAddress&,
-                   // TODO(bugs.webrtc.org/9584): Change to passing the int64_t
-                   // timestamp by value.
-                   const int64_t&>
-      SignalReadPacket;
-=======
->>>>>>> a717e9b3
 
   // Emitted each time a packet is sent.
   sigslot::signal2<AsyncPacketSocket*, const SentPacket&> SignalSentPacket;
