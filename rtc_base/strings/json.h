--- conflicted
+++ resolved
@@ -15,10 +15,6 @@
 #include <vector>
 
 #include "absl/strings/string_view.h"
-<<<<<<< HEAD
-
-=======
->>>>>>> cde53547
 #include "json/json.h"
 
 namespace rtc {
