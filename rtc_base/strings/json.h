--- conflicted
+++ resolved
@@ -14,12 +14,8 @@
 #include <string>
 #include <vector>
 
-<<<<<<< HEAD
-=======
 #include "absl/strings/string_view.h"
 
-#if !defined(WEBRTC_EXTERNAL_JSON)
->>>>>>> 2b887046
 #include "json/json.h"
 
 namespace rtc {
