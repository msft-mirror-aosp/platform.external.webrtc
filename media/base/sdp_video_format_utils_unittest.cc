--- conflicted
+++ resolved
@@ -27,28 +27,29 @@
 }  // namespace
 
 TEST(SdpVideoFormatUtilsTest, TestH264GenerateProfileLevelIdForAnswerEmpty) {
-  CodecParameterMap answer_params;
-  H264GenerateProfileLevelIdForAnswer(CodecParameterMap(), CodecParameterMap(),
+  SdpVideoFormat::Parameters answer_params;
+  H264GenerateProfileLevelIdForAnswer(SdpVideoFormat::Parameters(),
+                                      SdpVideoFormat::Parameters(),
                                       &answer_params);
   EXPECT_TRUE(answer_params.empty());
 }
 
 TEST(SdpVideoFormatUtilsTest,
      TestH264GenerateProfileLevelIdForAnswerLevelSymmetryCapped) {
-  CodecParameterMap low_level;
+  SdpVideoFormat::Parameters low_level;
   low_level["profile-level-id"] = "42e015";
-  CodecParameterMap high_level;
+  SdpVideoFormat::Parameters high_level;
   high_level["profile-level-id"] = "42e01f";
 
   // Level asymmetry is not allowed; test that answer level is the lower of the
   // local and remote levels.
-  CodecParameterMap answer_params;
+  SdpVideoFormat::Parameters answer_params;
   H264GenerateProfileLevelIdForAnswer(low_level /* local_supported */,
                                       high_level /* remote_offered */,
                                       &answer_params);
   EXPECT_EQ("42e015", answer_params["profile-level-id"]);
 
-  CodecParameterMap answer_params2;
+  SdpVideoFormat::Parameters answer_params2;
   H264GenerateProfileLevelIdForAnswer(high_level /* local_supported */,
                                       low_level /* remote_offered */,
                                       &answer_params2);
@@ -57,13 +58,13 @@
 
 TEST(SdpVideoFormatUtilsTest,
      TestH264GenerateProfileLevelIdForAnswerConstrainedBaselineLevelAsymmetry) {
-  CodecParameterMap local_params;
+  SdpVideoFormat::Parameters local_params;
   local_params["profile-level-id"] = "42e01f";
   local_params["level-asymmetry-allowed"] = "1";
-  CodecParameterMap remote_params;
+  SdpVideoFormat::Parameters remote_params;
   remote_params["profile-level-id"] = "42e015";
   remote_params["level-asymmetry-allowed"] = "1";
-  CodecParameterMap answer_params;
+  SdpVideoFormat::Parameters answer_params;
   H264GenerateProfileLevelIdForAnswer(local_params, remote_params,
                                       &answer_params);
   // When level asymmetry is allowed, we can answer a higher level than what was
@@ -75,16 +76,10 @@
 // Answer should not include explicit PTL info if neither local nor remote set
 // any of them.
 TEST(SdpVideoFormatUtilsTest, H265GenerateProfileTierLevelEmpty) {
-<<<<<<< HEAD
-  CodecParameterMap answer_params;
-  H265GenerateProfileTierLevelForAnswer(CodecParameterMap(),
-                                        CodecParameterMap(), &answer_params);
-=======
   SdpVideoFormat::Parameters answer_params;
   H265GenerateProfileTierLevelForAnswer(SdpVideoFormat::Parameters(),
                                         SdpVideoFormat::Parameters(),
                                         &answer_params);
->>>>>>> a717e9b3
   EXPECT_TRUE(answer_params.empty());
 }
 
@@ -93,17 +88,6 @@
   constexpr char kLocallySupportedLevelId[] = "93";
   constexpr char kRemoteOfferedLevelId[] = "120";
 
-<<<<<<< HEAD
-  CodecParameterMap local_params;
-  local_params["profile-id"] = "1";
-  local_params["tier-flag"] = "0";
-  local_params["level-id"] = kLocallySupportedLevelId;
-  CodecParameterMap remote_params;
-  remote_params["profile-id"] = "1";
-  remote_params["tier-flag"] = "0";
-  remote_params["level-id"] = kRemoteOfferedLevelId;
-  CodecParameterMap answer_params;
-=======
   SdpVideoFormat::Parameters local_params;
   local_params["profile-id"] = "1";
   local_params["tier-flag"] = "0";
@@ -113,7 +97,6 @@
   remote_params["tier-flag"] = "0";
   remote_params["level-id"] = kRemoteOfferedLevelId;
   SdpVideoFormat::Parameters answer_params;
->>>>>>> a717e9b3
   H265GenerateProfileTierLevelForAnswer(local_params, remote_params,
                                         &answer_params);
   EXPECT_EQ(kLocallySupportedLevelId, answer_params["level-id"]);
@@ -121,7 +104,7 @@
 #endif
 
 TEST(SdpVideoFormatUtilsTest, MaxFrameRateIsMissingOrInvalid) {
-  CodecParameterMap params;
+  SdpVideoFormat::Parameters params;
   absl::optional<int> empty = ParseSdpForVPxMaxFrameRate(params);
   EXPECT_FALSE(empty);
   params[kVPxFmtpMaxFrameRate] = "-1";
@@ -133,7 +116,7 @@
 }
 
 TEST(SdpVideoFormatUtilsTest, MaxFrameRateIsSpecified) {
-  CodecParameterMap params;
+  SdpVideoFormat::Parameters params;
   params[kVPxFmtpMaxFrameRate] = "30";
   EXPECT_EQ(ParseSdpForVPxMaxFrameRate(params), 30);
   params[kVPxFmtpMaxFrameRate] = "60";
@@ -141,7 +124,7 @@
 }
 
 TEST(SdpVideoFormatUtilsTest, MaxFrameSizeIsMissingOrInvalid) {
-  CodecParameterMap params;
+  SdpVideoFormat::Parameters params;
   absl::optional<int> empty = ParseSdpForVPxMaxFrameSize(params);
   EXPECT_FALSE(empty);
   params[kVPxFmtpMaxFrameSize] = "-1";
@@ -153,7 +136,7 @@
 }
 
 TEST(SdpVideoFormatUtilsTest, MaxFrameSizeIsSpecified) {
-  CodecParameterMap params;
+  SdpVideoFormat::Parameters params;
   params[kVPxFmtpMaxFrameSize] = "8100";  // 1920 x 1080 / (16^2)
   EXPECT_EQ(ParseSdpForVPxMaxFrameSize(params), 1920 * 1080);
   params[kVPxFmtpMaxFrameSize] = "32400";  // 3840 x 2160 / (16^2)
