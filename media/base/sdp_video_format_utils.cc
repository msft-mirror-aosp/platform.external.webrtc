/*
 *  Copyright (c) 2019 The WebRTC project authors. All Rights Reserved.
 *
 *  Use of this source code is governed by a BSD-style license
 *  that can be found in the LICENSE file in the root of the source
 *  tree. An additional intellectual property rights grant can be found
 *  in the file PATENTS.  All contributing project authors may
 *  be found in the AUTHORS file in the root of the source tree.
 */

#include "media/base/sdp_video_format_utils.h"

#include <cstring>
#include <map>
#include <utility>

#include "api/video_codecs/h264_profile_level_id.h"
#ifdef RTC_ENABLE_H265
#include "api/video_codecs/h265_profile_tier_level.h"
#endif
#include "rtc_base/checks.h"
#include "rtc_base/string_to_number.h"

namespace webrtc {
namespace {
const char kProfileLevelId[] = "profile-level-id";
const char kH264LevelAsymmetryAllowed[] = "level-asymmetry-allowed";
// Max frame rate for VP8 and VP9 video.
const char kVPxFmtpMaxFrameRate[] = "max-fr";
// Max frame size for VP8 and VP9 video.
const char kVPxFmtpMaxFrameSize[] = "max-fs";
const int kVPxFmtpFrameSizeSubBlockPixels = 256;
#ifdef RTC_ENABLE_H265
constexpr char kH265ProfileId[] = "profile-id";
constexpr char kH265TierFlag[] = "tier-flag";
constexpr char kH265LevelId[] = "level-id";
#endif

bool IsH264LevelAsymmetryAllowed(const CodecParameterMap& params) {
  const auto it = params.find(kH264LevelAsymmetryAllowed);
  return it != params.end() && strcmp(it->second.c_str(), "1") == 0;
}

// Compare H264 levels and handle the level 1b case.
bool H264LevelIsLess(H264Level a, H264Level b) {
  if (a == H264Level::kLevel1_b)
    return b != H264Level::kLevel1 && b != H264Level::kLevel1_b;
  if (b == H264Level::kLevel1_b)
    return a == H264Level::kLevel1;
  return a < b;
}

H264Level H264LevelMin(H264Level a, H264Level b) {
  return H264LevelIsLess(a, b) ? a : b;
}

absl::optional<int> ParsePositiveNumberFromParams(
    const CodecParameterMap& params,
    const char* parameter_name) {
  const auto max_frame_rate_it = params.find(parameter_name);
  if (max_frame_rate_it == params.end())
    return absl::nullopt;

  const absl::optional<int> i =
      rtc::StringToNumber<int>(max_frame_rate_it->second);
  if (!i.has_value() || i.value() <= 0)
    return absl::nullopt;
  return i;
}

#ifdef RTC_ENABLE_H265
// Compares two H265Level and return the smaller.
H265Level H265LevelMin(H265Level a, H265Level b) {
  return a <= b ? a : b;
}

// Returns true if none of profile-id/tier-flag/level-id is specified
// explicitly in the param.
<<<<<<< HEAD
bool IsDefaultH265PTL(const CodecParameterMap& params) {
=======
bool IsDefaultH265PTL(const SdpVideoFormat::Parameters& params) {
>>>>>>> a717e9b3
  return !params.count(kH265ProfileId) && !params.count(kH265TierFlag) &&
         !params.count(kH265LevelId);
}
#endif

}  // namespace

#ifdef RTC_ENABLE_H265
// Set level according to https://tools.ietf.org/html/rfc7798#section-7.1
void H265GenerateProfileTierLevelForAnswer(
<<<<<<< HEAD
    const CodecParameterMap& local_supported_params,
    const CodecParameterMap& remote_offered_params,
    CodecParameterMap* answer_params) {
=======
    const SdpVideoFormat::Parameters& local_supported_params,
    const SdpVideoFormat::Parameters& remote_offered_params,
    SdpVideoFormat::Parameters* answer_params) {
>>>>>>> a717e9b3
  // If local and remote haven't set profile-id/tier-flag/level-id, they
  // are both using the default PTL In this case, don't set PTL in answer
  // either.
  if (IsDefaultH265PTL(local_supported_params) &&
      IsDefaultH265PTL(remote_offered_params)) {
    return;
  }

  // Parse profile-tier-level.
  const absl::optional<H265ProfileTierLevel> local_profile_tier_level =
      ParseSdpForH265ProfileTierLevel(local_supported_params);
  const absl::optional<H265ProfileTierLevel> remote_profile_tier_level =
      ParseSdpForH265ProfileTierLevel(remote_offered_params);
  // Profile and tier for local and remote codec must be valid and equal.
  RTC_DCHECK(local_profile_tier_level);
  RTC_DCHECK(remote_profile_tier_level);
  RTC_DCHECK_EQ(local_profile_tier_level->profile,
                remote_profile_tier_level->profile);
  RTC_DCHECK_EQ(local_profile_tier_level->tier,
                remote_profile_tier_level->tier);

  const H265Level answer_level = H265LevelMin(local_profile_tier_level->level,
                                              remote_profile_tier_level->level);

  // Level-id in answer is changable as long as the highest level indicated by
  // the answer is not higher than that indicated by the offer. See
  // https://tools.ietf.org/html/rfc7798#section-7.2.2, sub-clause 2.
  (*answer_params)[kH265LevelId] = H265LevelToString(answer_level);
}
#endif

// Set level according to https://tools.ietf.org/html/rfc6184#section-8.2.2.
void H264GenerateProfileLevelIdForAnswer(
    const CodecParameterMap& local_supported_params,
    const CodecParameterMap& remote_offered_params,
    CodecParameterMap* answer_params) {
  // If both local and remote haven't set profile-level-id, they are both using
  // the default profile. In this case, don't set profile-level-id in answer
  // either.
  if (!local_supported_params.count(kProfileLevelId) &&
      !remote_offered_params.count(kProfileLevelId)) {
    return;
  }

  // Parse profile-level-ids.
  const absl::optional<H264ProfileLevelId> local_profile_level_id =
      ParseSdpForH264ProfileLevelId(local_supported_params);
  const absl::optional<H264ProfileLevelId> remote_profile_level_id =
      ParseSdpForH264ProfileLevelId(remote_offered_params);
  // The local and remote codec must have valid and equal H264 Profiles.
  RTC_DCHECK(local_profile_level_id);
  RTC_DCHECK(remote_profile_level_id);
  RTC_DCHECK_EQ(local_profile_level_id->profile,
                remote_profile_level_id->profile);

  // Parse level information.
  const bool level_asymmetry_allowed =
      IsH264LevelAsymmetryAllowed(local_supported_params) &&
      IsH264LevelAsymmetryAllowed(remote_offered_params);
  const H264Level local_level = local_profile_level_id->level;
  const H264Level remote_level = remote_profile_level_id->level;
  const H264Level min_level = H264LevelMin(local_level, remote_level);

  // Determine answer level. When level asymmetry is not allowed, level upgrade
  // is not allowed, i.e., the level in the answer must be equal to or lower
  // than the level in the offer.
  const H264Level answer_level =
      level_asymmetry_allowed ? local_level : min_level;

  // Set the resulting profile-level-id in the answer parameters.
  (*answer_params)[kProfileLevelId] = *H264ProfileLevelIdToString(
      H264ProfileLevelId(local_profile_level_id->profile, answer_level));
}

absl::optional<int> ParseSdpForVPxMaxFrameRate(
    const CodecParameterMap& params) {
  return ParsePositiveNumberFromParams(params, kVPxFmtpMaxFrameRate);
}

absl::optional<int> ParseSdpForVPxMaxFrameSize(
    const CodecParameterMap& params) {
  const absl::optional<int> i =
      ParsePositiveNumberFromParams(params, kVPxFmtpMaxFrameSize);
  return i ? absl::make_optional(i.value() * kVPxFmtpFrameSizeSubBlockPixels)
           : absl::nullopt;
}

}  // namespace webrtc<|MERGE_RESOLUTION|>--- conflicted
+++ resolved
@@ -36,7 +36,7 @@
 constexpr char kH265LevelId[] = "level-id";
 #endif
 
-bool IsH264LevelAsymmetryAllowed(const CodecParameterMap& params) {
+bool IsH264LevelAsymmetryAllowed(const SdpVideoFormat::Parameters& params) {
   const auto it = params.find(kH264LevelAsymmetryAllowed);
   return it != params.end() && strcmp(it->second.c_str(), "1") == 0;
 }
@@ -55,7 +55,7 @@
 }
 
 absl::optional<int> ParsePositiveNumberFromParams(
-    const CodecParameterMap& params,
+    const SdpVideoFormat::Parameters& params,
     const char* parameter_name) {
   const auto max_frame_rate_it = params.find(parameter_name);
   if (max_frame_rate_it == params.end())
@@ -76,11 +76,7 @@
 
 // Returns true if none of profile-id/tier-flag/level-id is specified
 // explicitly in the param.
-<<<<<<< HEAD
-bool IsDefaultH265PTL(const CodecParameterMap& params) {
-=======
 bool IsDefaultH265PTL(const SdpVideoFormat::Parameters& params) {
->>>>>>> a717e9b3
   return !params.count(kH265ProfileId) && !params.count(kH265TierFlag) &&
          !params.count(kH265LevelId);
 }
@@ -91,15 +87,9 @@
 #ifdef RTC_ENABLE_H265
 // Set level according to https://tools.ietf.org/html/rfc7798#section-7.1
 void H265GenerateProfileTierLevelForAnswer(
-<<<<<<< HEAD
-    const CodecParameterMap& local_supported_params,
-    const CodecParameterMap& remote_offered_params,
-    CodecParameterMap* answer_params) {
-=======
     const SdpVideoFormat::Parameters& local_supported_params,
     const SdpVideoFormat::Parameters& remote_offered_params,
     SdpVideoFormat::Parameters* answer_params) {
->>>>>>> a717e9b3
   // If local and remote haven't set profile-id/tier-flag/level-id, they
   // are both using the default PTL In this case, don't set PTL in answer
   // either.
@@ -133,9 +123,9 @@
 
 // Set level according to https://tools.ietf.org/html/rfc6184#section-8.2.2.
 void H264GenerateProfileLevelIdForAnswer(
-    const CodecParameterMap& local_supported_params,
-    const CodecParameterMap& remote_offered_params,
-    CodecParameterMap* answer_params) {
+    const SdpVideoFormat::Parameters& local_supported_params,
+    const SdpVideoFormat::Parameters& remote_offered_params,
+    SdpVideoFormat::Parameters* answer_params) {
   // If both local and remote haven't set profile-level-id, they are both using
   // the default profile. In this case, don't set profile-level-id in answer
   // either.
@@ -175,12 +165,12 @@
 }
 
 absl::optional<int> ParseSdpForVPxMaxFrameRate(
-    const CodecParameterMap& params) {
+    const SdpVideoFormat::Parameters& params) {
   return ParsePositiveNumberFromParams(params, kVPxFmtpMaxFrameRate);
 }
 
 absl::optional<int> ParseSdpForVPxMaxFrameSize(
-    const CodecParameterMap& params) {
+    const SdpVideoFormat::Parameters& params) {
   const absl::optional<int> i =
       ParsePositiveNumberFromParams(params, kVPxFmtpMaxFrameSize);
   return i ? absl::make_optional(i.value() * kVPxFmtpFrameSizeSubBlockPixels)
