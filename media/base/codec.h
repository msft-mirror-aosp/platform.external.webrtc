/*
 *  Copyright (c) 2004 The WebRTC project authors. All Rights Reserved.
 *
 *  Use of this source code is governed by a BSD-style license
 *  that can be found in the LICENSE file in the root of the source
 *  tree. An additional intellectual property rights grant can be found
 *  in the file PATENTS.  All contributing project authors may
 *  be found in the AUTHORS file in the root of the source tree.
 */

#ifndef MEDIA_BASE_CODEC_H_
#define MEDIA_BASE_CODEC_H_

#include <map>
#include <set>
#include <string>
#include <vector>

#include "absl/container/inlined_vector.h"
#include "absl/strings/string_view.h"
#include "absl/types/optional.h"
#include "api/audio_codecs/audio_format.h"
#include "api/rtp_parameters.h"
#include "api/video_codecs/sdp_video_format.h"
#include "media/base/media_constants.h"
#include "rtc_base/system/rtc_export.h"

namespace cricket {

<<<<<<< HEAD
=======
using CodecParameterMap = std::map<std::string, std::string>;

>>>>>>> a717e9b3
class FeedbackParam {
 public:
  FeedbackParam() = default;
  FeedbackParam(absl::string_view id, const std::string& param)
      : id_(id), param_(param) {}
  explicit FeedbackParam(absl::string_view id)
      : id_(id), param_(kParamValueEmpty) {}

  bool operator==(const FeedbackParam& other) const;
  bool operator!=(const FeedbackParam& c) const { return !(*this == c); }

  const std::string& id() const { return id_; }
  const std::string& param() const { return param_; }

 private:
  std::string id_;     // e.g. "nack", "ccm"
  std::string param_;  // e.g. "", "rpsi", "fir"
};

class FeedbackParams {
 public:
  FeedbackParams();
  ~FeedbackParams();
  bool operator==(const FeedbackParams& other) const;
  bool operator!=(const FeedbackParams& c) const { return !(*this == c); }

  bool Has(const FeedbackParam& param) const;
  void Add(const FeedbackParam& param);

  void Intersect(const FeedbackParams& from);

  const std::vector<FeedbackParam>& params() const { return params_; }

 private:
  bool HasDuplicateEntries() const;

  std::vector<FeedbackParam> params_;
};

struct RTC_EXPORT Codec {
  enum class Type {
    kAudio,
    kVideo,
  };

  enum class ResiliencyType {
    kNone,
    kRed,
    kUlpfec,
    kFlexfec,
    kRtx,
  };

  Type type;
  int id;
  std::string name;
  int clockrate;

  // Audio only
  // Can be used to override the target bitrate in the encoder.
  // TODO(orphis): Remove in favor of alternative APIs
  int bitrate;
  size_t channels;

  // Video only
  absl::optional<std::string> packetization;
  absl::InlinedVector<webrtc::ScalabilityMode, webrtc::kScalabilityModeCount>
      scalability_modes;

  // H.265 only
  absl::optional<std::string> tx_mode;

  // Non key-value parameters such as the telephone-event "0‐15" are
  // represented using an empty string as key, i.e. {"": "0-15"}.
  webrtc::CodecParameterMap params;
  FeedbackParams feedback_params;

  Codec(const Codec& c);
  Codec(Codec&& c);

  virtual ~Codec();

  // Indicates if this codec is compatible with the specified codec by
  // checking the assigned id and profile values for the relevant video codecs.
  // For H.264, packetization modes will be compared; If H.265 is enabled,
  // TxModes will be compared.
  // H.264(and H.265, if enabled) levels are not compared.
  bool Matches(const Codec& codec) const;
  bool MatchesRtpCodec(const webrtc::RtpCodec& capability) const;

  // Find the parameter for `name` and write the value to `out`.
  bool GetParam(const std::string& name, std::string* out) const;
  bool GetParam(const std::string& name, int* out) const;

  void SetParam(const std::string& name, const std::string& value);
  void SetParam(const std::string& name, int value);

  // It is safe to input a non-existent parameter.
  // Returns true if the parameter existed, false if it did not exist.
  bool RemoveParam(const std::string& name);

  bool HasFeedbackParam(const FeedbackParam& param) const;
  void AddFeedbackParam(const FeedbackParam& param);

  // Filter `this` feedbacks params such that only those shared by both `this`
  // and `other` are kept.
  void IntersectFeedbackParams(const Codec& other);

  virtual webrtc::RtpCodecParameters ToCodecParameters() const;

  // The codec represent an actual media codec, and not a resiliency codec.
  bool IsMediaCodec() const;
  // The codec represent a resiliency codec such as RED, RTX or FEC variants.
  bool IsResiliencyCodec() const;
  ResiliencyType GetResiliencyType() const;

  // Validates a VideoCodec's payload type, dimensions and bitrates etc. If they
  // don't make sense (such as max < min bitrate), and error is logged and
  // ValidateCodecFormat returns false.
  bool ValidateCodecFormat() const;

  std::string ToString() const;

  Codec& operator=(const Codec& c);
  Codec& operator=(Codec&& c);

  bool operator==(const Codec& c) const;

  bool operator!=(const Codec& c) const { return !(*this == c); }

 protected:
  // Creates an empty codec.
  explicit Codec(Type type);
  // Creates a codec with the given parameters.
  Codec(Type type, int id, const std::string& name, int clockrate);
  Codec(Type type,
        int id,
        const std::string& name,
        int clockrate,
        size_t channels);

  explicit Codec(const webrtc::SdpAudioFormat& c);
  explicit Codec(const webrtc::SdpVideoFormat& c);

  friend Codec CreateAudioCodec(int id,
                                const std::string& name,
                                int clockrate,
                                size_t channels);
  friend Codec CreateAudioCodec(const webrtc::SdpAudioFormat& c);
  friend Codec CreateAudioRtxCodec(int rtx_payload_type,
                                   int associated_payload_type);
  friend Codec CreateVideoCodec(int id, const std::string& name);
  friend Codec CreateVideoCodec(const webrtc::SdpVideoFormat& c);
  friend Codec CreateVideoRtxCodec(int rtx_payload_type,
                                   int associated_payload_type);
};

// TODO(webrtc:15214): Compatibility names, to be migrated away and removed.
using VideoCodec = Codec;
using AudioCodec = Codec;

using VideoCodecs = std::vector<Codec>;
using AudioCodecs = std::vector<Codec>;

Codec CreateAudioCodec(int id,
                       const std::string& name,
                       int clockrate,
                       size_t channels);
Codec CreateAudioCodec(const webrtc::SdpAudioFormat& c);
Codec CreateAudioRtxCodec(int rtx_payload_type, int associated_payload_type);
Codec CreateVideoCodec(const std::string& name);
Codec CreateVideoCodec(int id, const std::string& name);
Codec CreateVideoCodec(const webrtc::SdpVideoFormat& c);
Codec CreateVideoRtxCodec(int rtx_payload_type, int associated_payload_type);

// Get the codec setting associated with `payload_type`. If there
// is no codec associated with that payload type it returns nullptr.
const Codec* FindCodecById(const std::vector<Codec>& codecs, int payload_type);

bool HasLntf(const Codec& codec);
bool HasNack(const Codec& codec);
bool HasRemb(const Codec& codec);
bool HasRrtr(const Codec& codec);
bool HasTransportCc(const Codec& codec);

// Returns the first codec in `supported_codecs` that matches `codec`, or
// nullptr if no codec matches.
const Codec* FindMatchingVideoCodec(const std::vector<Codec>& supported_codecs,
                                    const Codec& codec);

// Returns all codecs in `supported_codecs` that matches `codec`.
std::vector<const Codec*> FindAllMatchingCodecs(
    const std::vector<Codec>& supported_codecs,
    const Codec& codec);

RTC_EXPORT void AddH264ConstrainedBaselineProfileToSupportedFormats(
    std::vector<webrtc::SdpVideoFormat>* supported_formats);

}  // namespace cricket

#endif  // MEDIA_BASE_CODEC_H_<|MERGE_RESOLUTION|>--- conflicted
+++ resolved
@@ -27,11 +27,8 @@
 
 namespace cricket {
 
-<<<<<<< HEAD
-=======
 using CodecParameterMap = std::map<std::string, std::string>;
 
->>>>>>> a717e9b3
 class FeedbackParam {
  public:
   FeedbackParam() = default;
@@ -106,7 +103,7 @@
 
   // Non key-value parameters such as the telephone-event "0‐15" are
   // represented using an empty string as key, i.e. {"": "0-15"}.
-  webrtc::CodecParameterMap params;
+  CodecParameterMap params;
   FeedbackParams feedback_params;
 
   Codec(const Codec& c);
