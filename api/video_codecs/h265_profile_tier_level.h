--- conflicted
+++ resolved
@@ -1,115 +1,110 @@
-/*
- *  Copyright (c) 2023 The WebRTC project authors. All Rights Reserved.
- *
- *  Use of this source code is governed by a BSD-style license
- *  that can be found in the LICENSE file in the root of the source
- *  tree. An additional intellectual property rights grant can be found
- *  in the file PATENTS.  All contributing project authors may
- *  be found in the AUTHORS file in the root of the source tree.
- */
-
-#ifndef API_VIDEO_CODECS_H265_PROFILE_TIER_LEVEL_H_
-#define API_VIDEO_CODECS_H265_PROFILE_TIER_LEVEL_H_
-
-#include <string>
-
-#include "absl/types/optional.h"
-#include "api/video_codecs/sdp_video_format.h"
-#include "rtc_base/system/rtc_export.h"
-
-namespace webrtc {
-
-// Profiles can be found at:
-// https://www.itu.int/rec/T-REC-H.265
-// The enum values match the number specified in the SDP.
-enum class H265Profile {
-  kProfileMain = 1,
-  kProfileMain10 = 2,
-  kProfileMainStill = 3,
-  kProfileRangeExtensions = 4,
-  kProfileHighThroughput = 5,
-  kProfileMultiviewMain = 6,
-  kProfileScalableMain = 7,
-  kProfile3dMain = 8,
-  kProfileScreenContentCoding = 9,
-  kProfileScalableRangeExtensions = 10,
-  kProfileHighThroughputScreenContentCoding = 11,
-};
-
-// Tiers can be found at https://www.itu.int/rec/T-REC-H.265
-enum class H265Tier {
-  kTier0,
-  kTier1,
-};
-
-// All values are equal to 30 times the level number.
-enum class H265Level {
-  kLevel1 = 30,
-  kLevel2 = 60,
-  kLevel2_1 = 63,
-  kLevel3 = 90,
-  kLevel3_1 = 93,
-  kLevel4 = 120,
-  kLevel4_1 = 123,
-  kLevel5 = 150,
-  kLevel5_1 = 153,
-  kLevel5_2 = 156,
-  kLevel6 = 180,
-  kLevel6_1 = 183,
-  kLevel6_2 = 186,
-};
-
-struct H265ProfileTierLevel {
-  constexpr H265ProfileTierLevel(H265Profile profile,
-                                 H265Tier tier,
-                                 H265Level level)
-      : profile(profile), tier(tier), level(level) {}
-  H265Profile profile;
-  H265Tier tier;
-  H265Level level;
-};
-
-// Helper function to convert H265Profile to std::string.
-RTC_EXPORT std::string H265ProfileToString(H265Profile profile);
-
-// Helper function to convert H265Tier to std::string.
-RTC_EXPORT std::string H265TierToString(H265Tier tier);
-
-// Helper function to convert H265Level to std::string.
-RTC_EXPORT std::string H265LevelToString(H265Level level);
-
-// Helper function to get H265Profile from profile string.
-RTC_EXPORT absl::optional<H265Profile> StringToH265Profile(
-    const std::string& profile);
-
-// Helper function to get H265Tier from tier string.
-RTC_EXPORT absl::optional<H265Tier> StringToH265Tier(const std::string& tier);
-
-// Helper function to get H265Level from level string.
-RTC_EXPORT absl::optional<H265Level> StringToH265Level(
-    const std::string& level);
-
-// Parses an SDP key-value map of format parameters to retrive an H265
-// profile/tier/level. Returns an H265ProfileTierlevel by setting its
-// members. profile defaults to `kProfileMain` if no profile-id is specified.
-// tier defaults to "kTier0" if no tier-flag is specified.
-// level defaults to "kLevel3_1" if no level-id is specified.
-// Returns empty value if any of the profile/tier/level key is present but
-// contains an invalid value.
-RTC_EXPORT absl::optional<H265ProfileTierLevel> ParseSdpForH265ProfileTierLevel(
-    const CodecParameterMap& params);
-
-// Returns true if the parameters have the same H265 profile or neither contains
-// an H265 profile, otherwise false.
-<<<<<<< HEAD
-RTC_EXPORT bool H265IsSameProfileTierLevel(const CodecParameterMap& params1,
-                                           const CodecParameterMap& params2);
-=======
-RTC_EXPORT bool H265IsSameProfileTierLevel(
-    const SdpVideoFormat::Parameters& params1,
-    const SdpVideoFormat::Parameters& params2);
->>>>>>> a717e9b3
-
-}  // namespace webrtc
-
-#endif  // API_VIDEO_CODECS_H265_PROFILE_TIER_LEVEL_H_
+/*
+ *  Copyright (c) 2023 The WebRTC project authors. All Rights Reserved.
+ *
+ *  Use of this source code is governed by a BSD-style license
+ *  that can be found in the LICENSE file in the root of the source
+ *  tree. An additional intellectual property rights grant can be found
+ *  in the file PATENTS.  All contributing project authors may
+ *  be found in the AUTHORS file in the root of the source tree.
+ */
+
+#ifndef API_VIDEO_CODECS_H265_PROFILE_TIER_LEVEL_H_
+#define API_VIDEO_CODECS_H265_PROFILE_TIER_LEVEL_H_
+
+#include <string>
+
+#include "absl/types/optional.h"
+#include "api/video_codecs/sdp_video_format.h"
+#include "rtc_base/system/rtc_export.h"
+
+namespace webrtc {
+
+// Profiles can be found at:
+// https://www.itu.int/rec/T-REC-H.265
+// The enum values match the number specified in the SDP.
+enum class H265Profile {
+  kProfileMain = 1,
+  kProfileMain10 = 2,
+  kProfileMainStill = 3,
+  kProfileRangeExtensions = 4,
+  kProfileHighThroughput = 5,
+  kProfileMultiviewMain = 6,
+  kProfileScalableMain = 7,
+  kProfile3dMain = 8,
+  kProfileScreenContentCoding = 9,
+  kProfileScalableRangeExtensions = 10,
+  kProfileHighThroughputScreenContentCoding = 11,
+};
+
+// Tiers can be found at https://www.itu.int/rec/T-REC-H.265
+enum class H265Tier {
+  kTier0,
+  kTier1,
+};
+
+// All values are equal to 30 times the level number.
+enum class H265Level {
+  kLevel1 = 30,
+  kLevel2 = 60,
+  kLevel2_1 = 63,
+  kLevel3 = 90,
+  kLevel3_1 = 93,
+  kLevel4 = 120,
+  kLevel4_1 = 123,
+  kLevel5 = 150,
+  kLevel5_1 = 153,
+  kLevel5_2 = 156,
+  kLevel6 = 180,
+  kLevel6_1 = 183,
+  kLevel6_2 = 186,
+};
+
+struct H265ProfileTierLevel {
+  constexpr H265ProfileTierLevel(H265Profile profile,
+                                 H265Tier tier,
+                                 H265Level level)
+      : profile(profile), tier(tier), level(level) {}
+  H265Profile profile;
+  H265Tier tier;
+  H265Level level;
+};
+
+// Helper function to convert H265Profile to std::string.
+RTC_EXPORT std::string H265ProfileToString(H265Profile profile);
+
+// Helper function to convert H265Tier to std::string.
+RTC_EXPORT std::string H265TierToString(H265Tier tier);
+
+// Helper function to convert H265Level to std::string.
+RTC_EXPORT std::string H265LevelToString(H265Level level);
+
+// Helper function to get H265Profile from profile string.
+RTC_EXPORT absl::optional<H265Profile> StringToH265Profile(
+    const std::string& profile);
+
+// Helper function to get H265Tier from tier string.
+RTC_EXPORT absl::optional<H265Tier> StringToH265Tier(const std::string& tier);
+
+// Helper function to get H265Level from level string.
+RTC_EXPORT absl::optional<H265Level> StringToH265Level(
+    const std::string& level);
+
+// Parses an SDP key-value map of format parameters to retrive an H265
+// profile/tier/level. Returns an H265ProfileTierlevel by setting its
+// members. profile defaults to `kProfileMain` if no profile-id is specified.
+// tier defaults to "kTier0" if no tier-flag is specified.
+// level defaults to "kLevel3_1" if no level-id is specified.
+// Returns empty value if any of the profile/tier/level key is present but
+// contains an invalid value.
+RTC_EXPORT absl::optional<H265ProfileTierLevel> ParseSdpForH265ProfileTierLevel(
+    const SdpVideoFormat::Parameters& params);
+
+// Returns true if the parameters have the same H265 profile or neither contains
+// an H265 profile, otherwise false.
+RTC_EXPORT bool H265IsSameProfileTierLevel(
+    const SdpVideoFormat::Parameters& params1,
+    const SdpVideoFormat::Parameters& params2);
+
+}  // namespace webrtc
+
+#endif  // API_VIDEO_CODECS_H265_PROFILE_TIER_LEVEL_H_